--- conflicted
+++ resolved
@@ -5,11 +5,8 @@
 import * as schema from '../../database/schema';
 import type { UnitOfWorkTransaction } from './unit-of-work';
 import type { Specification } from '../../domain/specifications/specification.interface';
-<<<<<<< HEAD
-=======
 import { AuditLogService } from '../../application/services/audit-log.service';
 import { AuditResourceType } from '../../domain/entities/audit-log.entity';
->>>>>>> 9f793ea0
 
 /**
  * Base Repository Implementation
@@ -42,7 +39,9 @@
     const createdRecord = result[0] as T['$inferSelect'];
 
     // Audit logging for creation
-    await this.logAuditAction('CREATE', createdRecord, { newValues: createdRecord });
+    await this.logAuditAction('CREATE', createdRecord, {
+      newValues: createdRecord,
+    });
 
     return createdRecord;
   }
@@ -264,7 +263,9 @@
 
     // Audit logging for deletion
     if (wasDeleted && recordToDelete) {
-      await this.logAuditAction('DELETE', recordToDelete, { oldValues: recordToDelete });
+      await this.logAuditAction('DELETE', recordToDelete, {
+        oldValues: recordToDelete,
+      });
     }
 
     return wasDeleted;
@@ -463,8 +464,6 @@
     const count = await this.countBySpecification(specification);
     return count > 0;
   }
-<<<<<<< HEAD
-=======
 
   /**
    * Log audit action for database operations
@@ -514,5 +513,4 @@
       console.error('Failed to log audit action:', error);
     }
   }
->>>>>>> 9f793ea0
 }